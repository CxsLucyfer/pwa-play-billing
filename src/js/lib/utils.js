--- conflicted
+++ resolved
@@ -50,18 +50,12 @@
  * @param {User} user
  */
 export async function refreshPurchases(service, user) {
-  if (service && user) {
+  if ((await service.isAvailable()) && user) {
     purchases.set((await service.getPurchases(user)) || []);
   }
   if (user) {
     profile.set(await user.getInfo());
   }
-<<<<<<< HEAD
-=======
-  if ((await service.isAvailable()) && user) {
-    purchases.set((await service.getPurchases(user)) || []);
-  }
->>>>>>> 2fcf9b87
 }
 
 /**
