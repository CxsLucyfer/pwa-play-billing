/*
 *  Copyright 2021 Google LLC
 *
 *  Licensed under the Apache License, Version 2.0 (the "License");
 *  you may not use this file except in compliance with the License.
 *  You may obtain a copy of the License at
 *
 *       http://www.apache.org/licenses/LICENSE-2.0
 *
 *  Unless required by applicable law or agreed to in writing, software
 *  distributed under the License is distributed on an "AS IS" BASIS,
 *  WITHOUT WARRANTIES OR CONDITIONS OF ANY KIND, either express or implied.
 *  See the License for the specific language governing permissions and
 *  limitations under the License.
 */

// Initialize the app once before all other includes
// import { request } from 'express';
// import { auth } from 'firebase';
import * as admin from 'firebase-admin';
admin.initializeApp();

import * as functions from 'firebase-functions';
import * as purchases from './purchases';
import { EXAMPLE_SKUS, IN_APP_COIN_COST, VALID_THEME_NAMES } from './skusValue';
import * as usersdb from './usersdb';
import * as rtdn from './notifications';
import * as tokensdb from './tokensdb';
import { topicID } from './config';

import { HttpsError } from 'firebase-functions/lib/providers/https';

import * as express from 'express';
import * as bodyParser from 'body-parser';
import * as cors from 'cors';

const app = express();
app.use(cors({ origin: true }));

// Firestore db stuff
const SKUS_COLLECTION = 'SKUS';
const db = admin.firestore();

export interface SkuInfo {
  type: string;
  sku: string;
}

interface RequestWithUser extends functions.Request {
  user?: admin.auth.DecodedIdToken;
}

// // Start writing Firebase Functions
// // https://firebase.google.com/docs/functions/typescript
//
// export const helloWorld = functions.https.onRequest((request, response) => {
//   functions.logger.info("Hello logs!", {structuredData: true});
//   response.send("Hello from Firebase!");
// });

/**
 * writeDbTest - An https call function that does something more interesting
 *
 * Receive a message through the request variable and write it into the test
 * database. Return the id of the new db entry via a string response.
 */
// export const writeDbTest = functions.https.onCall(async (request, context) => {
//     usersdb.verifyAuth(context);
//     functions.logger.info("Logging a message to the database!", {structuredData: true});
//     // Get the message from the request map
//     const message = request.message;
//     // Add a new document with an auto-generated id.
//     const res = await db.collection('test').add({
//         Message: message,
//     });
//     console.log('Added Message with ID: ', res.id); // Firebase log
//     return "Added Message with ID: " + res.id; // Return message
//   });

/**
 * userAuth is middleware that validates that the request contains a valid user token, and appends
 * the token to the request.
 * @param {RequestWithUser} req
 * @param {functions.Response} res
 * @param {any} next
 */
async function appendUser(req: RequestWithUser, res: functions.Response, next: any) {
  if (req.headers?.authorization?.startsWith('Bearer ')) {
    const bearerToken = req.headers.authorization.split(' ').pop();
    functions.logger.warn(req.headers?.authorization.toString());

    try {
      const user = await admin.auth().verifyIdToken(bearerToken!);
      req.user = user;
    } catch (err) {
      functions.logger.warn('Could not validate user: ', err);
    }
  } else {
    functions.logger.warn('No bearer token present, cannot determine user');
  }

  next();
}

app.use(appendUser);
app.use(bodyParser.json());

app.get('/getSkus', async (request: functions.Request, response: functions.Response) => {
  functions.logger.info('SKU request came in', { structuredData: true });
  const skuDocs = await db.collection(SKUS_COLLECTION).listDocuments();
  if (skuDocs.length == 0) {
    functions.logger.warn('Zero length SkuDocs found, adding in missing SKUs');
    for (const exampleSku of EXAMPLE_SKUS) {
      await db
        .collection(SKUS_COLLECTION)
        .add(exampleSku)
        .then((docRef) => {
          skuDocs.push(docRef);
        })
        .catch((error) => {
          functions.logger.warn(`Could not add example sku to collection : ${error}`);
        });
    }
  }
  const skus: any = [];
  for (const skuDoc of skuDocs) {
    const sku = await skuDoc.get();
    skus.push(sku.data());
  }
  functions.logger.info(skus.toString());
  response.json({ skus: skus });
});

// Used for testing but not needed.
// app.post('/createUser', async (request: RequestWithUser, response: functions.Response) => {
//     usersdb.verifyAuth(request);
//     usersdb.authenticateUser(request);
//     response.json({'status': 'Done'});
// });

app.post('/getUser', async (request: RequestWithUser, response: functions.Response) => {
  functions.logger.info('User request came in', { structuredData: true });
  usersdb.verifyAuth(request);
  const authenticatedUserRef = await usersdb.authenticateUser(request);

  if (!authenticatedUserRef) {
    response.status(403).send({
      error: 'user is not found in database',
    });
    return;
  }

  const userData = await usersdb.getUserData(authenticatedUserRef);
  if (userData) {
    response.json({
      status: 'user info found',
      accountName: userData.accountName,
      email: userData.email,
      photoEntitlements: userData.photoEntitlements,
      hasBasicSub: userData.hasBasicSub,
      hasPremiumSub: userData.hasPremiumSub,
      numCoins: userData.numCoins,
      theme: userData.theme,
    });
    return;
  }

  response.json({ error: 'error getting user info.' });
});

app.post('/setTheme', async (request: RequestWithUser, response: functions.Response) => {
  usersdb.verifyAuth(request);
  const authenticatedUserRef = await usersdb.authenticateUser(request);

  if (!authenticatedUserRef) {
    response.status(403).send({
      error: 'user is not found in database',
    });
    return;
  }

  const numCoins = IN_APP_COIN_COST['theme_change']; // Simulates reading from a database
  const themeColor: string = request.body?.color;

  if (themeColor === undefined || !VALID_THEME_NAMES.includes(themeColor)) {
    response.status(400).json({
      error: `Color provided : ${themeColor} was not in the list of valid colors ${VALID_THEME_NAMES.toString()}`,
    });
    return;
  }

  const themeChanged = await purchases.setTheme(authenticatedUserRef, numCoins, themeColor);
  if (themeChanged.success) {
    response.json({
      status: 'theme successfully changed',
      new_coin_amt: themeChanged.userCoinValue,
    });
    return;
  }

  response.json({ error: 'error changing theme.' });
});

app.post('/addCoins', async (request: RequestWithUser, response: functions.Response) => {
  functions.logger.info('Add coins request came in', { structuredData: true });
  usersdb.verifyAuth(request);
  const authenticatedUserRef = await usersdb.authenticateUser(request);

  if (!authenticatedUserRef) {
    response.status(403).send({
      error: 'user is not found in database',
    });
    return;
  }

  // Get parameters passed to the request
  const sku: string = request.body?.sku;
  const purchaseToken: string = request.body?.token;

  if (sku === undefined || purchaseToken === undefined) {
    console.error(`Either sku (${sku}) or purchaseToken (${purchaseToken}) is undefined`);
    response.status(400).json({
      error: `Incorrect propery values sent : Either sku (${sku}) or purchaseToken (${purchaseToken}) is undefined`,
    });
    return;
  }

  functions.logger.info(`${sku} with ${purchaseToken} is received to add coins for user`);

  // Make sure token is in valid purchase state
  const purchase = await purchases.fetchPurchase(sku, purchaseToken);
  if (!purchase || !purchase.wasPurchased()) {
    console.error('Cannot determine if purchase is valid');
    response.status(503).json({ error: 'Error adding coins. Purchase not verified' });
    return;
  }

  // Add the items to the user account
  const addedCoins = await purchases.addCoins(authenticatedUserRef, purchase);
  if (!addedCoins) {
    response.json({ error: 'error granting entitlement.' });
    return;
  }
  // If purchase has not been acknowledged, acknowledge it
  if (!purchase.wasAcknowledged()) {
    const purchaseAcknowledged = await purchases.acknowledgeInAppPurchase(sku, purchaseToken);
    if (purchaseAcknowledged) {
      response.json({ status: 'Purchase verified and coins granted.' });
      return;
    }
    response.json({ error: 'Error acknowledging purchase' });
    return;
  }

<<<<<<< HEAD
  response.status(503).json({ error: 'error granting coins entitlement.' });
=======
  response.json({ status: 'Purchase was already acknowledged' });
>>>>>>> 2fcf9b87
});

app.post('/addPhoto', async (request: RequestWithUser, response: functions.Response) => {
  functions.logger.info('Add photo request came in', { structuredData: true });
  usersdb.verifyAuth(request);
  const authenticatedUserRef = await usersdb.authenticateUser(request);

  if (!authenticatedUserRef) {
    response.status(403).send({
      error: 'user is not found in database',
    });
    return;
  }

  // Get parameters passed to the request
  const sku: string = request.body?.sku;
  const purchaseToken: string = request.body?.token;

  if (sku === undefined || purchaseToken === undefined) {
    console.error(`Either sku (${sku}) or purchaseToken (${purchaseToken}) is undefined`);
    response.status(400).json({
      error: `Incorrect propery values sent : Either sku (${sku}) or purchaseToken (${purchaseToken}) is undefined`,
    });
    return;
  }

  // Make sure token is in valid purchase state
  const purchase = await purchases.fetchPurchase(sku, purchaseToken);
  if (!purchase || !purchase.wasPurchased()) {
    console.error('Cannot determine if purchase is valid');
    response.status(503).json({ error: 'Error adding photo. Purchase not verified' });
    return;
  }

  // Add photo user account's photo entitlements
  const addedPhoto = await purchases.addPhoto(authenticatedUserRef, purchase);
  if (!addedPhoto) {
    response.json({ error: 'error granting entitlement.' });
    return;
  }
  // If purchase has not been acknowledged, acknowledge it
  if (!purchase.wasAcknowledged()) {
    const purchaseAcknowledged = await purchases.acknowledgeInAppPurchase(sku, purchaseToken);
    if (purchaseAcknowledged) {
      response.json({ status: 'Purchase verified and photo added.' });
      return;
    }
    response.json({ error: 'Error acknowledging purchase' });
    return;
  }

<<<<<<< HEAD
  response.status(503).json({ error: 'error granting photo entitlement.' });
});

app.post('/removePhoto', async (request: RequestWithUser, response: functions.Response) => {
  functions.logger.info('Remove photo request came in', { structuredData: true });
  usersdb.verifyAuth(request);
  const authenticatedUserRef = await usersdb.authenticateUser(request);

  if (!authenticatedUserRef) {
    response.status(403).send({
      error: 'user is not found in database',
    });
    return;
  }

  // Get parameters passed to the request
  const sku: string = request.body?.sku;
  const purchaseToken: string = request.body?.token;

  if (sku === undefined || purchaseToken === undefined) {
    console.error(`Either sku (${sku}) or purchaseToken (${purchaseToken}) is undefined`);
    response.status(400).json({
      error: `Incorrect propery values sent : Either sku (${sku}) or purchaseToken (${purchaseToken}) is undefined`,
    });
    return;
  }

  // Make sure token is in valid purchase state
  const purchase = await purchases.fetchPurchase(sku, purchaseToken);
  if (!purchase || !purchase.wasPurchased()) {
    console.error('Cannot determine if purchase is valid');
    response.status(503).json({ error: 'Error removing photo. Purchase not verified' });
    return;
  }

  // Remove user account's photo entitlements
  const removedPhoto = await purchases.removePhoto(authenticatedUserRef, purchase);
  if (removedPhoto) {
    response.json({ status: 'Photo removed.' });
    return;
  }

  response.status(503).json({ error: 'error removing entitlement.' });
=======
  response.json({ status: 'Purchase was already acknowledged' });
>>>>>>> 2fcf9b87
});

app.post('/setHasSub', async (request: RequestWithUser, response: functions.Response) => {
  functions.logger.info('Set hasSub request came in', { structuredData: true });
  usersdb.verifyAuth(request);
  const authenticatedUserRef = await usersdb.authenticateUser(request);

  if (!authenticatedUserRef) {
    response.status(403).send({
      error: 'user is not found in database',
    });
    return;
  }

  // Get parameters passed to the request
  const sku: string = request.body?.sku;
  const purchaseToken: string = request.body?.token;

  // Verify purchase with Play Developer API
  const subPurchase = await purchases.fetchSubscriptionPurchase(sku, purchaseToken);

  if (!subPurchase || !subPurchase.isEntitlementActive()) {
    console.error('Cannot determine if subscription purchase is valid');
    response.status(503).json({ error: 'Error adding subscription. Purchase not verified' });
    return;
  }

  // Add subscription entitlement to user
  const setSub = await purchases.setHasSub(authenticatedUserRef, subPurchase, sku, true);

  if (!setSub) {
    response.json({ error: `Error setting hasSub for ${sku}.` });
    return;
  }
  // If purchase has not been acknowledged, acknowledge it
  if (!subPurchase.wasAcknowledged()) {
    const purchaseAcknowledged = await purchases.acknowledgeSubPurchase(sku, purchaseToken);
    if (purchaseAcknowledged) {
      response.json({ status: 'Subscription purchase verified and granted.' });
      return;
    }
    response.json({ error: 'Error acknowledging purchase' });
    return;
  }

  response.json({ status: 'Sub purchase was already acknowledged' });
});

app.post('/validatePurchase', async (request: functions.Request, response: functions.Response) => {
  functions.logger.info('Validate purchase request came in', { structuredData: true });
  // Get parameters passed to the request
  const sku: string = request.body?.sku;
  const purchaseToken: string = request.body?.token;

  if (sku === undefined || purchaseToken === undefined) {
    console.error(`Either sku (${sku}) or purchaseToken (${purchaseToken}) is undefined`);
    response.status(400).json({
      error: `Incorrect propery values sent : Either sku (${sku}) or purchaseToken (${purchaseToken}) is undefined`,
    });
    return;
  }

  // Make sure token isn't already in tokens db
  if (await tokensdb.exists(purchaseToken)) {
    console.error('Purchase token already exists');
    response.json({ error: 'Unable to validate purchase because token already exists' });
    return;
  }

  // Make sure token is in valid purchase state
  const purchase = await purchases.fetchPurchase(sku, purchaseToken);
  if (!purchase || !purchase.wasPurchased()) {
    console.error('Cannot determine if purchase is valid');
    response.status(503).json({ error: 'Purchase not verified' });
    return;
  }

  response.json({ status: true });
});

app.post(
  '/validateSubPurchase',
  async (request: functions.Request, response: functions.Response) => {
    functions.logger.info('Validate sub purchase request came in', { structuredData: true });
    // Get parameters passed to the request
    const sku: string = request.body?.sku;
    const purchaseToken: string = request.body?.token;

    // Make sure token isn't already in tokens db
    if (await tokensdb.exists(purchaseToken)) {
      console.error('Purchase token already exists');
      response.json({
        error: 'Unable to validate subscription purchase because token already exists',
      });
      return;
    }
    // Verify purchase with Play Developer API
    const subPurchase = await purchases.fetchSubscriptionPurchase(sku, purchaseToken);
    if (subPurchase?.isEntitlementActive()) {
      response.json({ status: true });
    } else {
      response.json({ error: 'Subscription is not active and is not valid' });
    }
  },
);

const main = express();
main.use(cors({ origin: true }));
main.use('/api', app);

exports.main = functions.https.onRequest(main);

export const rtdnListener = functions.pubsub.topic(topicID).onPublish(async (data, context) => {
  try {
    // Convert the incoming Realtime Developer notification
    const developerNotification = <rtdn.DeveloperNotification>data.json;
    const sku = developerNotification.subscriptionNotification?.subscriptionId;
    const purchaseToken = developerNotification.subscriptionNotification?.purchaseToken;
    const notification = developerNotification.subscriptionNotification?.notificationType;
    // Cannot proceed without this information
    if (!sku || !purchaseToken || !notification) {
      throw new HttpsError('internal', 'Invalid subscription.');
    }
    // Search token database for this token and see which user it is associated with.
    // Note: new purchases will not be in the token store and will not be processed here
    const userRef = await tokensdb.getUserRefFromToken(purchaseToken);
    if (!userRef) {
      throw new HttpsError('internal', 'User not in database.');
    }
    // The RTDN contains the purchaseToken but no other information.
    // Get the full subscription details via the Play Developer API
    const subPurchase = await purchases.fetchSubscriptionPurchase(sku, purchaseToken);
    if (!subPurchase) {
      throw new HttpsError('internal', 'Error getting subscription details.');
    }
    let actionSuccessful = false;
    // Act upon the incoming notification
    switch (notification) {
      // TODO: what needs to be done for the following cases?
      case rtdn.NotificationType.SUBSCRIPTION_PRICE_CHANGE_CONFIRMED:
      case rtdn.NotificationType.SUBSCRIPTION_DEFERRED:
      case rtdn.NotificationType.SUBSCRIPTION_PAUSE_SCHEDULE_CHANGED:
        break;
      case rtdn.NotificationType.SUBSCRIPTION_CANCELED:
        // TODO add FCM to send push message to apps for renewal offer
        break;
      // For the following cases, remove entitlement
      case rtdn.NotificationType.SUBSCRIPTION_ON_HOLD:
      case rtdn.NotificationType.SUBSCRIPTION_REVOKED:
      case rtdn.NotificationType.SUBSCRIPTION_EXPIRED:
      case rtdn.NotificationType.SUBSCRIPTION_PAUSED:
        actionSuccessful = await purchases.setHasSub(userRef, subPurchase, sku, false);

        // TODO add FCM to send push messages to apps to immediately
        // block entitlement. For now, rely on apps to poll getEntitlements
        break;
      // For the following cases, grant entitlement
      case rtdn.NotificationType.SUBSCRIPTION_RENEWED:
      case rtdn.NotificationType.SUBSCRIPTION_PURCHASED:
        // For basic subscription, add 100 coins to user's account when first
        // purchased and every time it is renewed.
        actionSuccessful = await purchases.grantSubBenefits(userRef, sku);
      // falls through
      case rtdn.NotificationType.SUBSCRIPTION_RECOVERED:
      case rtdn.NotificationType.SUBSCRIPTION_RESTARTED:
        actionSuccessful = await purchases.setHasSub(userRef, subPurchase, sku, true);
        // TODO add FCM to send push messages to apps to ensure
        // immediate entitlement. For now, rely on apps to poll getEntitlements
        break;
      case rtdn.NotificationType.SUBSCRIPTION_IN_GRACE_PERIOD:
        // TODO add FCM to tell apps to show warning message to user
        // to fix their payment method
        break;
    }
    if (actionSuccessful) {
      console.log(
        'Adjusted entitlement for ' + sku + ' to RTDN: ' + rtdn.NotificationType[notification],
      );
    } else {
      console.log(
        'Failed to adjust entitlement for ' +
          sku +
          ' to RTDN: ' +
          rtdn.NotificationType[notification],
      );
    }
  } catch (error) {
    console.error(error);
  }
});<|MERGE_RESOLUTION|>--- conflicted
+++ resolved
@@ -238,7 +238,7 @@
   // Add the items to the user account
   const addedCoins = await purchases.addCoins(authenticatedUserRef, purchase);
   if (!addedCoins) {
-    response.json({ error: 'error granting entitlement.' });
+    response.status(503).json({ error: 'error granting coins entitlement.' });
     return;
   }
   // If purchase has not been acknowledged, acknowledge it
@@ -252,11 +252,7 @@
     return;
   }
 
-<<<<<<< HEAD
-  response.status(503).json({ error: 'error granting coins entitlement.' });
-=======
   response.json({ status: 'Purchase was already acknowledged' });
->>>>>>> 2fcf9b87
 });
 
 app.post('/addPhoto', async (request: RequestWithUser, response: functions.Response) => {
@@ -294,7 +290,7 @@
   // Add photo user account's photo entitlements
   const addedPhoto = await purchases.addPhoto(authenticatedUserRef, purchase);
   if (!addedPhoto) {
-    response.json({ error: 'error granting entitlement.' });
+    response.status(503).json({ error: 'error granting photo entitlement.' });
     return;
   }
   // If purchase has not been acknowledged, acknowledge it
@@ -307,9 +303,8 @@
     response.json({ error: 'Error acknowledging purchase' });
     return;
   }
-
-<<<<<<< HEAD
-  response.status(503).json({ error: 'error granting photo entitlement.' });
+  
+  response.json({ status: 'Purchase was already acknowledged' });
 });
 
 app.post('/removePhoto', async (request: RequestWithUser, response: functions.Response) => {
@@ -352,9 +347,6 @@
   }
 
   response.status(503).json({ error: 'error removing entitlement.' });
-=======
-  response.json({ status: 'Purchase was already acknowledged' });
->>>>>>> 2fcf9b87
 });
 
 app.post('/setHasSub', async (request: RequestWithUser, response: functions.Response) => {
